--- conflicted
+++ resolved
@@ -1896,109 +1896,6 @@
         }
       }
 
-<<<<<<< HEAD
-      if (ipFrames.size !== 0 || returnAddressFrames.size !== 0) {
-        // Iterate over all *return address* frames, i.e. all frames that were obtained
-        // by stack walking.
-        for (const [frame, address] of returnAddressFrames) {
-          if (ipFrames.has(frame)) {
-            // This address of this frame was observed both as a return address and as
-            // an instruction pointer register value. We have to duplicate this frame so
-            // so that we can make a distinction between the two uses.
-            // The new frame will be used as the ipFrame, and the old frame will be used
-            // as the return address frame (and have its address nudged).
-            const newIpFrame = frameTable.length;
-            frameTable.address.push(address);
-            frameTable.category.push(frameTable.category[frame]);
-            frameTable.subcategory.push(frameTable.subcategory[frame]);
-            frameTable.func.push(frameTable.func[frame]);
-            frameTable.nativeSymbol.push(frameTable.nativeSymbol[frame]);
-            frameTable.innerWindowID.push(frameTable.innerWindowID[frame]);
-            frameTable.implementation.push(frameTable.implementation[frame]);
-            frameTable.line.push(frameTable.line[frame]);
-            frameTable.column.push(frameTable.column[frame]);
-            frameTable.optimizations.push(frameTable.optimizations[frame]);
-            frameTable.length++;
-            oldIpFrameToNewIpFrame[frame] = newIpFrame;
-          }
-          // Subtract 1 byte from the return address.
-          frameTable.address[frame] = address - 1;
-        }
-
-        // Now the frame table contains adjusted / "nudged" addresses.
-
-        // Make a new stack table which refers to the adjusted frames.
-        const newStackTable = {
-          frame: [],
-          prefix: [],
-          category: [],
-          subcategory: [],
-          length: 0,
-        };
-        const mapForSamplingSelfStacks = new Uint32Array(stackTable.length);
-        const mapForReturnAddressStacks = new Uint32Array(stackTable.length);
-        for (let stack = 0; stack < stackTable.length; stack++) {
-          const frame = stackTable.frame[stack];
-          const category = stackTable.category[stack];
-          const subcategory = stackTable.subcategory[stack];
-          const prefix = stackTable.prefix[stack];
-
-          const newPrefix =
-            prefix === null ? null : mapForReturnAddressStacks[prefix];
-
-          if (prefixStacks.has(stack) || syncBacktraceSelfStacks.has(stack)) {
-            // Copy this stack to the new stack table, and use the original frame
-            // (which will have the nudged address if this is a return address stack).
-            const newStackIndex = newStackTable.length;
-            newStackTable.frame.push(frame);
-            newStackTable.category.push(category);
-            newStackTable.subcategory.push(subcategory);
-            newStackTable.prefix.push(newPrefix);
-            newStackTable.length++;
-            mapForReturnAddressStacks[stack] = newStackIndex;
-          }
-
-          if (samplingSelfStacks.has(stack)) {
-            // Copy this stack to the new stack table, and use the potentially duplicated
-            // frame, with a non-nudged address.
-            const ipFrame = oldIpFrameToNewIpFrame[frame];
-            const newStackIndex = newStackTable.length;
-            newStackTable.frame.push(ipFrame);
-            newStackTable.category.push(category);
-            newStackTable.subcategory.push(subcategory);
-            newStackTable.prefix.push(newPrefix);
-            newStackTable.length++;
-            mapForSamplingSelfStacks[stack] = newStackIndex;
-          }
-        }
-        thread.stackTable = newStackTable;
-
-        samples.stack = samples.stack.map((oldStackIndex) =>
-          oldStackIndex === null
-            ? null
-            : mapForSamplingSelfStacks[oldStackIndex]
-        );
-        markers.data.forEach((data) => {
-          if (data && 'cause' in data && data.cause) {
-            data.cause.stack = mapForReturnAddressStacks[data.cause.stack];
-          }
-        });
-        if (jsAllocations !== undefined) {
-          jsAllocations.stack = jsAllocations.stack.map((oldStackIndex) =>
-            oldStackIndex === null
-              ? null
-              : mapForReturnAddressStacks[oldStackIndex]
-          );
-        }
-        if (nativeAllocations !== undefined) {
-          nativeAllocations.stack = nativeAllocations.stack.map(
-            (oldStackIndex) =>
-              oldStackIndex === null
-                ? null
-                : mapForReturnAddressStacks[oldStackIndex]
-          );
-        }
-=======
       if (ipFrames.size === 0 && returnAddressFrames.size === 0) {
         continue;
       }
@@ -2102,7 +1999,6 @@
             ? null
             : mapForSyncBacktraces.get(oldStackIndex) ?? null
         );
->>>>>>> b4f76e75
       }
     }
   },

/* This Source Code Form is subject to the terms of the Mozilla Public
 * License, v. 2.0. If a copy of the MPL was not distributed with this
 * file, You can obtain one at http://mozilla.org/MPL/2.0/. */

// @flow
import escapeStringRegexp from 'escape-string-regexp';
import { createSelector } from 'reselect';
import { ensureExists } from '../utils/flow';
import { urlFromState } from '../app-logic/url-handling';
import * as CommittedRanges from '../profile-logic/committed-ranges';

import type { ThreadIndex, Pid } from '../types/profile';
import type { TransformStack } from '../types/transforms';
import type {
  Action,
  TimelineType,
  DataSource,
  ImplementationFilter,
} from '../types/actions';
import type { TabSlug } from '../app-logic/tabs-handling';
import type { UrlState } from '../types/state';
import type { Selector, DangerousSelectorWithArguments } from '../types/store';
import type { StartEndRange } from '../types/units';
import type { TrackIndex } from '../types/profile-derived';

import urlStateReducer from '../reducers/url-state';

/**
 * Various simple selectors into the UrlState.
 */
export const getUrlState: Selector<UrlState> = (state): UrlState =>
  state.urlState;
export const getProfileSpecificState: Selector<*> = state =>
  getUrlState(state).profileSpecific;
export const getDataSource: Selector<DataSource> = state =>
  getUrlState(state).dataSource;
export const getHash: Selector<string> = state => getUrlState(state).hash;
export const getProfileUrl: Selector<string> = state =>
  getUrlState(state).profileUrl;
export const getProfilesToCompare: Selector<string[] | null> = state =>
  getUrlState(state).profilesToCompare;
export const getProfileNameFromUrl: Selector<string> = state =>
  getUrlState(state).profileName;
export const getIsNewlyPublished: Selector<boolean> = state =>
  getUrlState(state).isNewlyPublished;
export const getAllCommittedRanges: Selector<StartEndRange[]> = state =>
  getProfileSpecificState(state).committedRanges;
export const getImplementationFilter: Selector<ImplementationFilter> = state =>
  getProfileSpecificState(state).implementation;
export const getInvertCallstack: Selector<boolean> = state =>
  getProfileSpecificState(state).invertCallstack;
export const getShowJsTracerSummary: Selector<boolean> = state =>
  getProfileSpecificState(state).showJsTracerSummary;
export const getCurrentSearchString: Selector<string> = state =>
  getProfileSpecificState(state).callTreeSearchString;
export const getMarkersSearchString: Selector<string> = state =>
  getProfileSpecificState(state).markersSearchString;
export const getNetworkSearchString: Selector<string> = state =>
  getProfileSpecificState(state).networkSearchString;
export const getSelectedTab: Selector<TabSlug> = state =>
  getUrlState(state).selectedTab;
export const getSelectedThreadIndexOrNull: Selector<ThreadIndex | null> = state =>
  getProfileSpecificState(state).selectedThread;
export const getSelectedThreadIndex: Selector<ThreadIndex> = state =>
  ensureExists(
    getSelectedThreadIndexOrNull(state),
    'Attempted to get a thread index before a profile was loaded.'
  );
export const getTimelineType: Selector<TimelineType> = state =>
  getProfileSpecificState(state).timelineType;

/**
 * Simple selectors for tracks and track order.
 */
export const getLegacyThreadOrder: Selector<ThreadIndex[] | null> = state =>
  getProfileSpecificState(state).legacyThreadOrder;
export const getLegacyHiddenThreads: Selector<ThreadIndex[] | null> = state =>
  getProfileSpecificState(state).legacyHiddenThreads;
export const getGlobalTrackOrder: Selector<TrackIndex[]> = state =>
  getProfileSpecificState(state).globalTrackOrder;
export const getHiddenGlobalTracks: Selector<Set<TrackIndex>> = state =>
  getProfileSpecificState(state).hiddenGlobalTracks;
export const getHiddenLocalTracksByPid: Selector<
  Map<Pid, Set<TrackIndex>>
> = state => getProfileSpecificState(state).hiddenLocalTracksByPid;
export const getLocalTrackOrderByPid: Selector<
  Map<Pid, TrackIndex[]>
> = state => getProfileSpecificState(state).localTrackOrderByPid;

/**
 * This selector does a simple lookup in the set of hidden tracks for a PID, and ensures
 * that a TrackIndex is selected correctly. This makes it easier to avoid doing null
 * checks everywhere.
 */
export const getHiddenLocalTracks: DangerousSelectorWithArguments<
  Set<TrackIndex>,
  Pid
> = (state, pid) =>
  ensureExists(
    getHiddenLocalTracksByPid(state).get(pid),
    'Unable to get the hidden tracks from the given pid'
  );

/**
 * This selector gets the local track order for a PID, and ensures that one is
 * selected correctly. This makes it easier to avoid doing null checks everywhere.
 */
export const getLocalTrackOrder: DangerousSelectorWithArguments<
  TrackIndex[],
  Pid
> = (state, pid) =>
  ensureExists(
    getLocalTrackOrderByPid(state).get(pid),
    'Unable to get the track order from the given pid'
  );

/**
 * Search strings filter a thread to only samples that match the strings.
 */
export const getSearchStrings: Selector<string[] | null> = createSelector(
  getCurrentSearchString,
  searchString => {
    if (!searchString) {
      return null;
    }
    const result = searchString
      .split(',')
      .map(part => part.trim())
      .filter(part => part);

    if (result.length) {
      return result;
    }

    return null;
  }
);

/**
 * A RegExp can be used for searching and filtering the thread's samples.
 */
export const getSearchStringsAsRegExp: Selector<RegExp | null> = createSelector(
  getSearchStrings,
  strings => {
    if (!strings || !strings.length) {
      return null;
    }
    const regexpStr = strings.map(escapeStringRegexp).join('|');
    return new RegExp(regexpStr, 'gi');
  }
);

// Pre-allocate an array to help with strict equality tests in the selectors.
const EMPTY_TRANSFORM_STACK = [];

export const getTransformStack: DangerousSelectorWithArguments<
  TransformStack,
  ThreadIndex
> = (state, threadIndex) => {
  return (
    getProfileSpecificState(state).transforms[threadIndex] ||
    EMPTY_TRANSFORM_STACK
  );
};

/**
 * The URL predictor is used to generate a link for an uploaded profile, to predict
 * what the URL will be.
 */
export const getUrlPredictor: Selector<
  (Action | Action[]) => string
> = createSelector(
  getUrlState,
  (oldUrlState: UrlState) => (actionOrActionList: Action | Action[]) => {
    const actionList: Action[] = Array.isArray(actionOrActionList)
      ? actionOrActionList
      : [actionOrActionList];
    const newUrlState = actionList.reduce(urlStateReducer, oldUrlState);
    return urlFromState(newUrlState);
  }
);

/**
 * Get the current path for a zip file that is being used.
 */
export const getPathInZipFileFromUrl: Selector<string | null> = state =>
  getUrlState(state).pathInZipFile;

/**
 * For now only provide a name for a profile if it came from a zip file.
 */
export const getProfileName: Selector<null | string> = createSelector(
  getProfileNameFromUrl,
  getPathInZipFileFromUrl,
  (profileName, pathInZipFile) => {
    if (profileName) {
      return profileName;
    }
<<<<<<< HEAD
    const matchResult = pathInZipFile.match(/(?:[^/]+\/)?[^/]+$/);
    if (matchResult !== null) {
      return matchResult[0];
    }
    return null;
=======
    if (pathInZipFile) {
      const pathParts = pathInZipFile.split('/');
      return pathParts[pathParts.length - 1];
    }
    return '';
>>>>>>> 3ac10014
  }
);

/**
 * This selector transforms the committed ranges into a list of labels that can
 * be displayed in the UI.
 */
export const getCommittedRangeLabels: Selector<string[]> = createSelector(
  getAllCommittedRanges,
  CommittedRanges.getCommittedRangeLabels
);<|MERGE_RESOLUTION|>--- conflicted
+++ resolved
@@ -196,19 +196,12 @@
     if (profileName) {
       return profileName;
     }
-<<<<<<< HEAD
     const matchResult = pathInZipFile.match(/(?:[^/]+\/)?[^/]+$/);
     if (matchResult !== null) {
       return matchResult[0];
     }
     return null;
-=======
-    if (pathInZipFile) {
-      const pathParts = pathInZipFile.split('/');
-      return pathParts[pathParts.length - 1];
-    }
-    return '';
->>>>>>> 3ac10014
+
   }
 );
 
